--- conflicted
+++ resolved
@@ -515,10 +515,6 @@
         json_obj
     }
 
-<<<<<<< HEAD
-
-=======
->>>>>>> 38830ac0
     // Helper Functions
 
     fn write_to_json(&self, json_obj: &Value) {
