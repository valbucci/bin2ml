--- conflicted
+++ resolved
@@ -201,13 +201,8 @@
     /// instruction within a function
     pub fn generate_esil_func_strings(mut self) {
         let fname_string: PathBuf =
-<<<<<<< HEAD
             get_save_file_path(&self.filename, &self.output_path, None, None, None);
-        let fname_string = format!("{:?}-efs.json", fname_string);
-=======
-            get_save_file_path(&self.filename, &self.output_path, None, None);
         let fname_string = format!("{}-efs.json", fname_string.to_string_lossy());
->>>>>>> e73662c5
 
         if !Path::new(&fname_string).exists() {
             self.load_and_deserialize()
@@ -247,13 +242,8 @@
         // This needs to be amended so that there is a AGFJFunc function
         // that returns a function as a func string.
         let fname_string: PathBuf =
-<<<<<<< HEAD
             get_save_file_path(&self.filename, &self.output_path, None, None, None);
-        let fname_string = format!("{:?}-dfs.json", fname_string);
-=======
-            get_save_file_path(&self.filename, &self.output_path, None, None);
         let fname_string = format!("{}-dfs.json", fname_string.to_string_lossy());
->>>>>>> e73662c5
 
         if !Path::new(&fname_string).exists() {
             self.load_and_deserialize()
@@ -277,12 +267,6 @@
                 let map: HashMap<_, _> = fixed.into_iter().collect();
 
                 let json = json!(map);
-<<<<<<< HEAD
-                let fname_string: PathBuf =
-                    get_save_file_path(&self.filename, &self.output_path, None, None, None);
-                let fname_string = format!("{:?}-dfs.json", fname_string);
-=======
->>>>>>> e73662c5
 
                 serde_json::to_writer(
                     &File::create(fname_string).expect("Failed to create writer"),
