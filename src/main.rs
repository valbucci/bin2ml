--- conflicted
+++ resolved
@@ -2,9 +2,9 @@
 // the error and some extra info
 #![allow(clippy::expect_fun_call)]
 
+use clap::{Parser, Subcommand};
 use std::fmt;
 use std::fmt::write;
-use clap::{Parser, Subcommand};
 #[macro_use]
 extern crate log;
 use clap::builder::TypedValueParser;
@@ -69,7 +69,7 @@
     fn fmt(&self, f: &mut fmt::Formatter) -> fmt::Result {
         match self {
             DataType::Cfg => write!(f, "Control Flow Graph"),
-            DataType::Cg=> write!(f, "Call Graph"),
+            DataType::Cg => write!(f, "Call Graph"),
             DataType::CgWithCallers => write!(f, "Call Graph with Callers"),
             DataType::OneHopCg => write!(f, "One Hop Call Graph"),
             DataType::OneHopCgWithcallers => write!(f, "One Hop Call Graph with Callers"),
@@ -454,7 +454,12 @@
                             }
                         } else if graph_type == DataType::OneHopCg {
                             for fcg in file.function_call_graphs.as_ref().unwrap() {
-                                fcg.one_hop_to_petgraph(&file, &file.output_path, &file.filename, with_features);
+                                fcg.one_hop_to_petgraph(
+                                    &file,
+                                    &file.output_path,
+                                    &file.filename,
+                                    with_features,
+                                );
                             }
                         } else if graph_type == DataType::CgWithCallers {
                             for fcg in file.function_call_graphs.as_ref().unwrap() {
@@ -462,7 +467,7 @@
                                     &file,
                                     &file.output_path,
                                     &file.filename,
-                                    with_features
+                                    with_features,
                                 );
                             }
                         } else if graph_type == DataType::OneHopCgWithcallers {
@@ -471,20 +476,18 @@
                                     &file,
                                     &file.output_path,
                                     &file.filename,
-                                    with_features
+                                    with_features,
                                 );
                             }
                         }
                     } else {
-<<<<<<< HEAD
                         debug!("Multiple files found");
 
                         if metadata_path.is_none() {
                             error!("with features active - require --metadata-path argument");
                             exit(1)
                         };
-=======
->>>>>>> 555c9053
+
                         let mut file_paths_vec =
                             get_json_paths_from_dir(path, Some("_cg".to_string()));
                         info!(
@@ -516,7 +519,12 @@
                                     }
                                 } else if graph_type == DataType::OneHopCg {
                                     for fcg in file.function_call_graphs.as_ref().unwrap() {
-                                        fcg.one_hop_to_petgraph(&file, &file.output_path, &file.filename, with_features);
+                                        fcg.one_hop_to_petgraph(
+                                            &file,
+                                            &file.output_path,
+                                            &file.filename,
+                                            with_features,
+                                        );
                                     }
                                 } else if graph_type == DataType::CgWithCallers {
                                     for fcg in file.function_call_graphs.as_ref().unwrap() {
@@ -524,7 +532,7 @@
                                             &file,
                                             &file.output_path,
                                             &file.filename,
-                                            with_features
+                                            with_features,
                                         );
                                     }
                                 } else if graph_type == DataType::OneHopCgWithcallers {
@@ -533,23 +541,20 @@
                                             &file,
                                             &file.output_path,
                                             &file.filename,
-                                            with_features
+                                            with_features,
                                         );
                                     }
                                 }
                             }
                         } else {
-<<<<<<< HEAD
                             debug!("Creating call graphs with node features");
                             debug!("Getting metadata file paths");
-=======
                             // its more than one file
                             if metadata_path.is_none() {
                                 error!("with features active - require --metadata-path argument");
                                 exit(1)
                             };
 
->>>>>>> 555c9053
                             let mut metadata_paths_vec = get_json_paths_from_dir(
                                 &metadata_path.as_ref().unwrap(),
                                 Some("finfo".to_string()),
@@ -587,17 +592,8 @@
                                 file.load_and_deserialize()
                                     .expect("Unable to load and desearilize JSON");
 
-<<<<<<< HEAD
-                                debug!("Generating call graphs using loaded cgs + metadata");
-                                for fcg in file.function_call_graphs.as_ref().unwrap() {
-                                    fcg.to_petgraph(
-                                        &file,
-                                        &file.output_path,
-                                        &file.filename,
-                                        with_features,
-                                    );
-=======
                                 if graph_type == DataType::Cg {
+                                    debug!("Generating call graphs using loaded cgs + metadata");
                                     for fcg in file.function_call_graphs.as_ref().unwrap() {
                                         fcg.to_petgraph(
                                             &file,
@@ -607,10 +603,12 @@
                                         );
                                     }
                                 } else if graph_type == DataType::OneHopCg {
+                                    debug!("Generating one hop call graphs using loaded cgs + metadata");
                                     for fcg in file.function_call_graphs.as_ref().unwrap() {
                                         fcg.one_hop_to_petgraph(&file, &file.output_path, &file.filename, with_features);
                                     }
                                 } else if graph_type == DataType::CgWithCallers {
+                                    debug!("Generating call graphs with callers using loaded cgs + metadata");
                                     for fcg in file.function_call_graphs.as_ref().unwrap() {
                                         fcg.to_petgraph_with_callers(
                                             &file,
@@ -620,6 +618,7 @@
                                         );
                                     }
                                 } else if graph_type == DataType::OneHopCgWithcallers {
+                                    debug!("Generating one hop call graphs with callers using loaded cgs + metadata");
                                     for fcg in file.function_call_graphs.as_ref().unwrap() {
                                         fcg.one_hop_to_petgraph_with_callers(
                                             &file,
@@ -628,7 +627,6 @@
                                             with_features
                                         );
                                     }
->>>>>>> 555c9053
                                 }
                                 debug!("Finished generating cgs + metadata for {}", file.filename);
                             });
